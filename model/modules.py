--- conflicted
+++ resolved
@@ -603,7 +603,7 @@
 
         if need_cal_window_res:
             assert window_res is None, '需要计算窗口残差，但window_residual 不为 None'
-            return x, window_residual
+            return x, window_residual ,ast
         return x,ast
 
 
@@ -749,32 +749,20 @@
                 
         #! 若为时间步共享，直接读取上次输出
         if 'ast' == method:
-<<<<<<< HEAD
             attn_output, self.compress_manager.cached_last_output = self.attn(x=norm, mask=mask, rope=rope,enable_flash_attn=True,need_cal_window_res = False,ast_out = self.compress_manager.cached_last_output)
-
-        #! 若为条件间的共享
-        elif 'asc' == method:
-            _, norm_uncond = norm.chunk(2, dim=0)
-=======
-            attn_output = self.compress_manager.cached_last_output
 
         #! 若为条件间的共享
         elif 'asc' == method:
             norm_cond,norm_uncond = norm.chunk(2, dim=0)
->>>>>>> c83e93c1
             # 如果需要计算窗口残差
             if self.compress_manager.is_need_cal_res(self.cur_step):
-                attn_output_cond,residual_cond = self.attn(x=norm_cond, mask=mask, rope=rope,window_ratio=0.125,need_cal_window_res = True)
+                attn_output_cond,residual_cond,ast_cond = self.attn(x=norm_cond, mask=mask, rope=rope,window_ratio=0.125,need_cal_window_res = True)
                 self.compress_manager.cached_window_res = torch.cat([residual_cond,residual_cond], dim=0)
+                self.compress_manager.cached_last_output = torch.cat([ast_cond,ast_cond], dim=0)
             else:
-<<<<<<< HEAD
-                attn_output_uncond,ast_uncond = self.attn(x=norm_uncond, mask=mask, rope=rope,enable_flash_attn=True,need_cal_window_res = False)
-                self.compress_manager.cached_last_output = torch.cat([ast_uncond,ast_uncond], dim=0)
-            attn_output = torch.cat([attn_output_uncond,attn_output_uncond], dim=0)
-=======
-                attn_output_cond = self.attn(x=norm_cond, mask=mask, rope=rope,enable_flash_attn=True,need_cal_window_res = False)
+                attn_output_cond,ast_cond = self.attn(x=norm_cond, mask=mask, rope=rope,enable_flash_attn=True,need_cal_window_res = False)
+                self.compress_manager.cached_last_output = torch.cat([ast_cond,ast_cond], dim=0)
             attn_output = torch.cat([attn_output_cond,attn_output_cond], dim=0)
->>>>>>> c83e93c1
 
         #! 窗口残差
         elif 'wars' == method:
@@ -784,20 +772,21 @@
         # 条件共享 + 窗口残差
         elif 'asc-wars' == method:
             # 先算无条件，并用窗口比
-            _ , norm_uncond = norm.chunk(2, dim=0)
-            _ , uncond_cached = self.compress_manager.cached_window_res.chunk(2, dim=0)
-            attn_output_uncond,ast_uncond = self.attn(x=norm_uncond, mask=mask, rope=rope,window_ratio=0.125,enable_flash_attn=True,need_cal_window_res = False,window_res = uncond_cached)
-            self.compress_manager.cached_last_output = torch.cat([ast_uncond,ast_uncond], dim=0)
-            attn_output = torch.cat([attn_output_uncond,attn_output_uncond], dim=0)
+            norm_cond , norm_uncond = norm.chunk(2, dim=0)
+            cond_cached , uncond_cached = self.compress_manager.cached_window_res.chunk(2, dim=0)
+            attn_output_cond,ast_cond = self.attn(x=norm_cond, mask=mask, rope=rope,window_ratio=0.125,enable_flash_attn=True,need_cal_window_res = False,window_res = cond_cached)
+            self.compress_manager.cached_last_output = torch.cat([ast_cond,ast_cond], dim=0)
+            attn_output = torch.cat([attn_output_cond,attn_output_cond], dim=0)
         
         # 完整计算注意力
         elif 'none' == method:
             # 判断当前时间步是否需要计算残差
             if self.compress_manager.is_need_cal_res(self.cur_step):
                 # 计算残差
-                attn_output,residual = self.attn(x=norm, mask=mask, rope=rope,window_ratio=0.125,enable_flash_attn=True,need_cal_window_res = True)
+                attn_output,residual,ast = self.attn(x=norm, mask=mask, rope=rope,window_ratio=0.125,enable_flash_attn=True,need_cal_window_res = True)
                 # 缓存残差
                 self.compress_manager.cached_window_res = residual
+                self.compress_manager.cached_last_output = ast
             else:
                 attn_output,self.compress_manager.cached_last_output = self.attn(x=norm, mask=mask, rope=rope,enable_flash_attn=True,need_cal_window_res = False)
         
@@ -810,23 +799,7 @@
 
         norm = self.ff_norm(x) * (1 + scale_mlp[:, None]) + shift_mlp[:, None]
         
-<<<<<<< HEAD
         ff_output = self.ff(norm)
-=======
-        # 处理ast下的ff缓存
-        if 'ast' == method:
-            ff_output = self.compress_manager.cached_last_ff_output
-        else:
-            # 处理asc下的ff缓存
-            if 'asc' == method:
-                norm_cond, norm_uncond = norm.chunk(2, dim=0)
-                ff_output = self.ff(norm_cond)
-                ff_output = torch.cat([ff_output,ff_output], dim=0)
-            else:
-                ff_output = self.ff(norm)
-
-        self.compress_manager.cached_last_ff_output = ff_output # 缓存ff输出
->>>>>>> c83e93c1
         
         x = x + gate_mlp.unsqueeze(1) * ff_output
         #-----------------------------------
