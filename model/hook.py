--- conflicted
+++ resolved
@@ -59,6 +59,7 @@
     # 记录实际计算量
     module.efficient_ops += op[0] + op[1]
 
+
 def calculate_ff_flops_hook(module, args, kwargs):
     # 从kwargs中获取hidden_states
     hidden_states = args[0]
@@ -82,10 +83,19 @@
     method = module.steps_method[module.step]
     
     # 根据不同方法计算实际计算量
-    if method == "AST":
+    if method == "full_attention":
+        if module.need_cache_residual[module.step]:
+            base_ops *= 1 + window_size / seq_len
+    elif method == "ASC":
+        base_ops = base_ops / 2
+        if module.need_cache_residual[module.step]:
+            base_ops *= 1 + window_size / seq_len
+    elif method == 'wars':
+        base_ops *= window_size / seq_len
+    elif method == 'wars+ASC':
+        base_ops = base_ops * window_size / seq_len / 2
+    elif method == "AST":
         base_ops = 0
-    elif method == "ASC":
-        base_ops *= 0.5
     
     # 记录实际计算量
     module.efficient_ops += base_ops
@@ -227,14 +237,9 @@
 
     # 在确定本次Step的计划确定之后，将Cache的开关打开，使得本次Step的Cache能够正常产生
     for block in model.transformer_blocks:
-<<<<<<< HEAD
-        block.attn.need_cache_output[now_stepi] = True
-        block.attn.need_cache_residual[now_stepi] = True
-        block.ff.need_cache_output[now_stepi] = True
-=======
         block.attn.need_cache_output[now_stepi] = [True,True]
         block.attn.need_cache_residual[now_stepi] = [True,True]
->>>>>>> bd3b7140
+        block.ff.need_cache_output[now_stepi] = [True, True]
 
 def set_need_cahce_residual(transformer):
     for blocki, block in enumerate(transformer.transformer_blocks):
@@ -324,7 +329,6 @@
                 ff.cached_output = None
 
             set_need_cahce_residual(transformer)
-<<<<<<< HEAD
 
 def efficient_ff_forward(self, x):
     method = self.steps_method[self.step]
@@ -347,8 +351,6 @@
         return out
     else:
         raise NotImplementedError
-=======
->>>>>>> bd3b7140
 
 def efficient_attention_forward(
     self,
